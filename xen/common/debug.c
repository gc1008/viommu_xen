--- conflicted
+++ resolved
@@ -22,153 +22,8 @@
 
 /****************************************************************************/
 
-<<<<<<< HEAD
-extern int pdb_change_values(domid_t domain, 
-                             u_char *buffer, unsigned long addr,
-                             int length, int rw);
-extern u_char pdb_linux_get_value(domid_t domain, int pid, unsigned long addr);
-
-/*
- * Set memory in a domain's address space
- * Set "length" bytes at "address" from "domain" to the values in "buffer".
- * Return the number of bytes set, 0 if there was a problem.
- *
- * THIS WILL BECOME A MACRO
- */
-
-int pdb_set_values(domid_t domain, 
-                   u_char *buffer, unsigned long addr, int length)
-{
-    int count = pdb_change_values(domain, buffer, addr, length, 2);
-
-    /* this is a bit x86 specific at the moment... */
-    if (length == 1 && buffer[0] == 'c' && buffer[1] == 'c')
-    {
-        /* inserting a new breakpoint */
-        pdb_bkpt_add(addr);
-        TRC(printk("pdb breakpoint detected at 0x%lx\n", addr));
-    }
-    else if ( pdb_bkpt_remove(addr) == 0 )
-    {
-        /* removing a breakpoint */
-        TRC(printk("pdb breakpoint cleared at 0x%lx\n", addr));
-    }
-
-    return count;
-}
-
-/*
- * Read memory from a domain's address space.
- * Fetch "length" bytes at "address" from "domain" into "buffer".
- * Return the number of bytes read, 0 if there was a problem.
- *
- * THIS WILL BECOME A MACRO
- */
-
-int pdb_get_values(domid_t domain, 
-                   u_char *buffer, unsigned long addr, int length)
-{
-    return pdb_change_values(domain, buffer, addr, length, 1);
-}
-
-/*
- * Change memory in  a domain's address space.
- * Read or write "length" bytes at "address" from "domain" into/from "buffer".
- * Return the number of bytes read, 0 if there was a problem.
- * RW: 1 = read, 2 = write
- */
-
-int pdb_change_values(domid_t domain, u_char *buffer, unsigned long addr,
-                      int length, int rw)
-{
-    struct task_struct *p;
-    l2_pgentry_t* l2_table = NULL;
-    l1_pgentry_t* l1_table = NULL;
-    u_char *page;
-    int bytes = 0;
-
-    p = find_domain_by_id(domain);
-
-    if ((addr >> PAGE_SHIFT) == ((addr + length - 1) >> PAGE_SHIFT))
-    {
-        if (p->mm.shadow_mode )
-          l2_table = map_domain_mem(pagetable_val(p->mm.shadow_table));
-	else
-          l2_table = map_domain_mem(pagetable_val(p->mm.pagetable));
-
-	l2_table += l2_table_offset(addr);
-	if (!(l2_pgentry_val(*l2_table) & _PAGE_PRESENT)) 
-	{
-	    printk ("L2:0x%p (0x%lx) \n", l2_table, l2_pgentry_val(*l2_table));
-	    goto exit2;
-	}
-
-	if (l2_pgentry_val(*l2_table) & _PAGE_PSE)
-	{
-#define PSE_PAGE_SHIFT           L2_PAGETABLE_SHIFT
-#define PSE_PAGE_SIZE	         (1UL << PSE_PAGE_SHIFT)
-#define PSE_PAGE_MASK	         (~(PSE_PAGE_SIZE-1))
-
-#define L1_PAGE_BITS ( (ENTRIES_PER_L1_PAGETABLE - 1) << L1_PAGETABLE_SHIFT )
-
-#define pse_pgentry_to_phys(_x) (l2_pgentry_val(_x) & PSE_PAGE_MASK)
-
-	    page = map_domain_mem(pse_pgentry_to_phys(*l2_table) +/* 10 bits */
-				  (addr & L1_PAGE_BITS));         /* 10 bits */
-	    page += addr & (PAGE_SIZE - 1);                       /* 12 bits */
-	}
-	else
-	{
-	    l1_table = map_domain_mem(l2_pgentry_to_phys(*l2_table));
-	    l1_table += l1_table_offset(addr); 
-	    if (!(l1_pgentry_val(*l1_table) & _PAGE_PRESENT))
-	    {
-	        printk ("L2:0x%p (0x%lx) L1:0x%p (0x%lx)\n", 
-			l2_table, l2_pgentry_val(*l2_table),
-			l1_table, l1_pgentry_val(*l1_table));
-		goto exit1;
-	    }
-
-	    page = map_domain_mem(l1_pgentry_to_phys(*l1_table));
-	    page += addr & (PAGE_SIZE - 1);
-	}
-
-	switch (rw)
-	{
-	case 1:                                                      /* read */
-	    memcpy (buffer, page, length);
-	    bytes = length;
-	    break;
-	case 2:                                                     /* write */
-	    hex2mem (buffer, page, length);
-	    bytes = length;
-	    break;
-	default:                                                  /* unknown */
-	    printk ("error: unknown RW flag: %d\n", rw);
-	    return 0;
-	}
-
-	unmap_domain_mem((void *)page); 
-    exit1:
-	if (l1_table != NULL)
-	    unmap_domain_mem((void *)l1_table);
-    exit2:
-	unmap_domain_mem((void *)l2_table);
-    }
-    else
-    {
-        /* read spans pages. need to recurse */
-        printk ("pdb memory SPAN! addr:0x%lx l: %x\n", addr, length);
-    }
-
-    put_task_struct(p);
-    return bytes;
-}
-
-=======
 extern u_char pdb_linux_get_value(int pid, unsigned long cr3, 
 				  unsigned long addr);
->>>>>>> ade82aa1
 
 /*
  * interactively call pervasive debugger from a privileged domain
@@ -244,13 +99,9 @@
 	    if (p != NULL)
 	    {
 	        if (p->state != TASK_STOPPED)
-<<<<<<< HEAD
-                    send_guest_virq(p, VIRQ_STOP);
-=======
 		{
 		  send_guest_virq(p, VIRQ_STOP);
 		}
->>>>>>> ade82aa1
 		put_task_struct(p);
 	    }
 	    else
