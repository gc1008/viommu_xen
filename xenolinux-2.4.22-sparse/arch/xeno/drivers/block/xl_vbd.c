/******************************************************************************
 * xl_vbd.c
 * 
 * Xenolinux virtual block-device driver (xvd).
 * 
 */

#include "xl_block.h"

// #define MAJOR_NR XLVIRT_MAJOR
#include <linux/blk.h>

/* Copied from linux/ide.h */
typedef unsigned char byte; 

#define XLVBD_MAX_MAJORS  64  /* total number of vbds we support */

struct gendisk *xlvbd_gendisk[XLVBD_MAX_MAJORS] = { NULL };

/* For convenience we distinguish between ide, scsi and 'other' (i.e. 
** potentially combinations of the two) in the naming scheme and in a 
** few other places (like default readahead, etc). 
*/
#define XLIDE_MAJOR_NAME  "hd"
#define XLSCSI_MAJOR_NAME "sd"
#define XLVBD_MAJOR_NAME "xvd"

#define XLIDE_DEVS_PER_MAJOR   2
#define XLSCSI_DEVS_PER_MAJOR 16
#define XLVBD_DEVS_PER_MAJOR  16


#define XLIDE_PARTN_SHIFT  6    /* amount to shift minor to get 'real' minor */
#define XLIDE_MAX_PART    (1 << XLIDE_PARTN_SHIFT)     /* minors per ide vbd */

#define XLSCSI_PARTN_SHIFT 4    /* amount to shift minor to get 'real' minor */
<<<<<<< HEAD
#define XLSCSI_MAX_MINORS (1 << XLSCSI_PARTN_SHIFT)   /* minors per scsi vbd */
=======
#define XLSCSI_MAX_PART   (1 << XLSCSI_PARTN_SHIFT)   /* minors per scsi vbd */
>>>>>>> 7002b510

#define XLVBD_PARTN_SHIFT  6    /* amount to shift minor to get 'real' minor */
#define XLVBD_MAX_PART    (1 << XLVBD_PARTN_SHIFT) /* minors per 'other' vbd */


/* the below are for the use of the generic drivers/block/ll_rw_block.c code */
static int xlide_blksize_size[256];
static int xlide_hardsect_size[256];
static int xlide_max_sectors[256];
static int xlscsi_blksize_size[256];
static int xlscsi_hardsect_size[256];
static int xlscsi_max_sectors[256];
static int xlvbd_blksize_size[256];
static int xlvbd_hardsect_size[256];
static int xlvbd_max_sectors[256];


static struct block_device_operations xlvbd_block_fops = 
{
    open:               xenolinux_block_open,
    release:            xenolinux_block_release,
    ioctl:              xenolinux_block_ioctl,
    check_media_change: xenolinux_block_check,
    revalidate:         xenolinux_block_revalidate,
};


typedef unsigned char bool; 

/* 
** Set up all the linux device goop for the virtual block devices (vbd's)
** that xen tells us about. Note that although from xen's pov VBDs are 
** addressed simply an opaque 16-bit device number, the domain creation 
** tools conventionally allocate these numbers to correspond to those 
** used by 'real' linux -- this is just for convenience as it means e.g. 
** that the same /etc/fstab can be used when booting with or without xen.
*/
int __init xlvbd_init(xen_disk_info_t *xdi)
{
    int i, result, max_part; 
    struct gendisk *gd = NULL;
    kdev_t device; 
    unsigned short major, minor, partno; 
    bool is_ide, is_scsi; 
    char *major_name; 
    unsigned char buf[64]; 
    int majors[256]; 

    SET_MODULE_OWNER(&xlvbd_block_fops);

    /* Initialize the global arrays. */
    for (i = 0; i < 256; i++) 
    {
	/* from the generic ide code (drivers/ide/ide-probe.c, etc) */
	xlide_blksize_size[i]  = 1024;
	xlide_hardsect_size[i] = 512;
	xlide_max_sectors[i]   = 128;  /* 'hwif->rqsize' if we knew it */

	/* from the generic scsi disk code (drivers/scsi/sd.c) */
	xlscsi_blksize_size[i]  = 1024; //XXX 512;
	xlscsi_hardsect_size[i] = 512;
	xlscsi_max_sectors[i]   = 128*8; //XXX 128;

	/* we don't really know what to set these too since it depends */
	xlvbd_blksize_size[i]  = 512;
	xlvbd_hardsect_size[i] = 512;
	xlvbd_max_sectors[i]   = 128;
    }


    /* keep track of which majors we've seen so far */
    for (i = 0; i < 256; i++) 
	majors[i] = 0; 

    /* 
    ** We need to loop through each major device we've been told about and: 
    ** a) register the appropriate blkdev 
    ** b) setup the indexed-by-major global arrays (blk_size[], 
    **    blksize_size[], hardsect_size[], max_sectors[], read_ahead[]) 
    ** c) setup the block queue + make it sensible
    ** d) create an appropriate gendisk structure, and 
    ** e) register the gendisk 
    */
    for (i = 0; i < xdi->count; i++)
    {
	device = xdi->disks[i].device;
	major  = MAJOR(device); 
	minor  = MINOR(device);
	is_ide = IDE_DISK_MAJOR(major);  /* is this an ide device? */
	is_scsi= SCSI_BLK_MAJOR(major);  /* is this a scsi device? */
	
	if(is_ide) { 
	    major_name = XLIDE_MAJOR_NAME; 
	    max_part   = XLIDE_MAX_PART;
	} else if(is_scsi) { 
	    major_name = XLSCSI_MAJOR_NAME;
	    max_part   = XLSCSI_MAX_PART;
	} else { 
	    major_name = XLVBD_MAJOR_NAME;
	    max_part   = XLVBD_MAX_PART;
	}

	/* 
	** XXX SMH: conventionally we assume a minor device if the 
	** corresponding linux device number would be a minor device; 
	** minor devices require slightly different handling than 
	** 'full' devices (e.g. in terms of partition table handling). 
	*/
	partno = minor & (max_part - 1); 

	if(!majors[major]) {

	    result = register_blkdev(major, major_name, &xlvbd_block_fops);
	    if (result < 0) {
		printk(KERN_ALERT "XL VBD: can't get major %d\n", major);
		continue; 
	    }

	    blk_size[major]      = NULL;
	    if(is_ide) { 
		blksize_size[major]  = xlide_blksize_size;
		hardsect_size[major] = xlide_hardsect_size;
		max_sectors[major]   = xlide_max_sectors;
		read_ahead[major]    = 8; // from drivers/ide/ide-probe.c
	    } else if(is_scsi) { 
		blksize_size[major]  = xlscsi_blksize_size;
		hardsect_size[major] = xlscsi_hardsect_size;
		max_sectors[major]   = xlscsi_max_sectors;
		read_ahead[major]    = 0; // XXX 8; -- guessing 
	    } else { 
		blksize_size[major]  = xlvbd_blksize_size;
		hardsect_size[major] = xlvbd_hardsect_size;
		max_sectors[major]   = xlvbd_max_sectors;
		read_ahead[major]    = 8;
	    }
	
	    blk_init_queue(BLK_DEFAULT_QUEUE(major), do_xlblk_request);
	
	    /*
	     * Turn off barking 'headactive' mode. We dequeue buffer heads as
	     * soon as we pass them down to Xen.
	     */
	    blk_queue_headactive(BLK_DEFAULT_QUEUE(major), 0);

	    /* Construct an appropriate gendisk structure. */
	    gd             = kmalloc(sizeof(struct gendisk), GFP_KERNEL);
	    gd->major      = major;
	    gd->major_name = major_name; 
	    
	    gd->max_p      = max_part; 
	    if(is_ide) { 
		gd->minor_shift  = XLIDE_PARTN_SHIFT; 
		gd->nr_real      = XLIDE_DEVS_PER_MAJOR; 
	    } else if(is_scsi) { 
		gd->minor_shift  = XLSCSI_PARTN_SHIFT; 
		gd->nr_real      = XLSCSI_DEVS_PER_MAJOR; 
	    } else { 
		gd->minor_shift  = XLVBD_PARTN_SHIFT; 
		gd->nr_real      = XLVBD_DEVS_PER_MAJOR; 
	    }

	    /* 
	    ** The sizes[] and part[] arrays hold the sizes and other 
	    ** information about every partition with this 'major' (i.e. 
	    ** every disk sharing the 8 bit prefix * max partns per disk) 
	    */
	    gd->sizes = kmalloc(max_part*gd->nr_real*sizeof(int), GFP_KERNEL);
	    gd->part  = kmalloc(max_part*gd->nr_real*sizeof(struct hd_struct), 
				     GFP_KERNEL);
	    memset(gd->sizes, 0, max_part * gd->nr_real * sizeof(int));
	    memset(gd->part,  0, max_part * gd->nr_real 
		   * sizeof(struct hd_struct));


	    gd->real_devices = kmalloc(gd->nr_real * sizeof(xl_disk_t), 
				       GFP_KERNEL);
	    memset(gd->real_devices, 0, gd->nr_real * sizeof(xl_disk_t));

	    gd->next   = NULL;            
	    gd->fops   = &xlvbd_block_fops;

	    gd->de_arr = kmalloc(gd->nr_real * sizeof(*gd->de_arr), 
				 GFP_KERNEL);
	    gd->flags  = kmalloc(gd->nr_real * sizeof(*gd->flags), GFP_KERNEL);
	    
	    memset(gd->de_arr, 0, gd->nr_real * sizeof(*gd->de_arr));
	    memset(gd->flags, 0, gd->nr_real *  sizeof(*gd->flags));

	    /* 
	    ** Keep track of gendisk both locally and in the global array. 
	    ** XXX SMH: can probably do without local copy -- FIXME later 
	    */
	    xlvbd_gendisk[i] = gd;
	    add_gendisk(gd);

	    /* XXX SMH: not clear on what 'real_devices' is indexed by; 
	       hence using unit number for now but in old code was 'disk' aka 
	       sequence number assigned by xen during probe = barfle? */
	    ((xl_disk_t *)gd->real_devices)[minor>>gd->minor_shift].capacity =
                xdi->disks[i].capacity;

	    
	    /* remember that we've done this major */
	    majors[major] = 1; 
<<<<<<< HEAD
	} else {
	    gd = get_gendisk(device); 
	}
=======
	} else 
	    /* Continue the setup of this gendisk */
	    gd = get_gendisk(device); 
>>>>>>> 7002b510

	if(XD_READONLY(xdi->disks[i].info)) 
	    set_device_ro(device, 1); 

	if(partno) { 

	    /* Need to skankily setup 'partition' information */
	    gd->part[partno].start_sect = 0; 
	    gd->part[partno].nr_sects   = xdi->disks[i].capacity; 
	    gd->sizes[partno]           = xdi->disks[i].capacity; 

	} else { 

	    /* Some final fix-ups depending on the device type */
	    switch (XD_TYPE(xdi->disks[i].info)) 
	    { 

	    case XD_TYPE_CDROM:
	    case XD_TYPE_FLOPPY: 
	    case XD_TYPE_TAPE:
		gd->flags[minor >> gd->minor_shift] = GENHD_FL_REMOVABLE; 
		printk(KERN_ALERT 
		       "Skipping partition check on %s /dev/%s\n", 
		       XD_TYPE(xdi->disks[i].info)==XD_TYPE_CDROM ? "cdrom" : 
		       (XD_TYPE(xdi->disks[i].info)==XD_TYPE_TAPE ? "tape" : 
			"floppy"), disk_name(gd, MINOR(device), buf)); 
		break; 
		
	    case XD_TYPE_DISK: 
		printk(KERN_ALERT 
		       "Calling register_disk for device %04x [gd=%p]\n", 
		       device, gd); 
		register_disk(gd, device, gd->nr_real, &xlvbd_block_fops, 
			      xdi->disks[i].capacity);
		break; 
		
	    default: 
		printk(KERN_ALERT "XenoLinux: unknown device type %d\n", 
		       XD_TYPE(xdi->disks[i].info)); 
		break; 
	    }

	}
	    
	printk(KERN_ALERT "XenoLinux Virtual Block Device Driver "
	       "installed [device: %04x]\n", device);
    }

    return 0;
}

/* 
** XXX SMH: crappy linear scan routine to map from a device number bac k
** to the relevant gendisk; could be made better if and when it becomes 
** an issue but for now we expect success within a few loop iterations. 
*/
struct gendisk *xldev_to_gendisk(kdev_t xldev)
{
    int i; 
    short major = MAJOR(xldev); 
    
    for(i = 0; i < XLVBD_MAX_MAJORS; i++) { 
	if(xlvbd_gendisk[i]->major == major)
	    return xlvbd_gendisk[i]; 
    }
    
    /* didn't find it -- death */
    BUG();
    return NULL; 
}

void xlvbd_cleanup(void)
{
    bool is_ide, is_scsi; 
    struct gendisk *gd; 
    char *major_name; 
    int major; 

    for(major = 0; major < XLVBD_MAX_MAJORS; major++) { 

	if(!(gd = xlvbd_gendisk[major]))
	    continue; 

	is_ide = IDE_DISK_MAJOR(major);  /* is this an ide device? */
	is_scsi= SCSI_BLK_MAJOR(major);  /* is this a scsi device? */

	blk_cleanup_queue(BLK_DEFAULT_QUEUE(major)); 
	
	if(is_ide) { 
	    major_name = XLIDE_MAJOR_NAME; 
	} else if(is_scsi) { 
	    major_name = XLSCSI_MAJOR_NAME;
	} else { 
	    major_name = XLVBD_MAJOR_NAME;
	}

	if (unregister_blkdev(major, major_name) != 0) 
	    printk(KERN_ALERT "XenoLinux Virtual Block Device Driver:"
		   "major device %04x uninstalled w/ errors\n", major); 

    }

    return; 
}


#ifdef MODULE
module_init(xlvbd_init);
module_exit(xlvbd_cleanup);
#endif<|MERGE_RESOLUTION|>--- conflicted
+++ resolved
@@ -34,11 +34,7 @@
 #define XLIDE_MAX_PART    (1 << XLIDE_PARTN_SHIFT)     /* minors per ide vbd */
 
 #define XLSCSI_PARTN_SHIFT 4    /* amount to shift minor to get 'real' minor */
-<<<<<<< HEAD
-#define XLSCSI_MAX_MINORS (1 << XLSCSI_PARTN_SHIFT)   /* minors per scsi vbd */
-=======
 #define XLSCSI_MAX_PART   (1 << XLSCSI_PARTN_SHIFT)   /* minors per scsi vbd */
->>>>>>> 7002b510
 
 #define XLVBD_PARTN_SHIFT  6    /* amount to shift minor to get 'real' minor */
 #define XLVBD_MAX_PART    (1 << XLVBD_PARTN_SHIFT) /* minors per 'other' vbd */
@@ -238,20 +234,14 @@
 	       hence using unit number for now but in old code was 'disk' aka 
 	       sequence number assigned by xen during probe = barfle? */
 	    ((xl_disk_t *)gd->real_devices)[minor>>gd->minor_shift].capacity =
-                xdi->disks[i].capacity;
+	    xdi->disks[i].capacity;
 
 	    
 	    /* remember that we've done this major */
 	    majors[major] = 1; 
-<<<<<<< HEAD
-	} else {
-	    gd = get_gendisk(device); 
-	}
-=======
 	} else 
 	    /* Continue the setup of this gendisk */
 	    gd = get_gendisk(device); 
->>>>>>> 7002b510
 
 	if(XD_READONLY(xdi->disks[i].info)) 
 	    set_device_ro(device, 1); 
